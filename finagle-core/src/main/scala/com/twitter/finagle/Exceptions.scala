package com.twitter.finagle

import com.twitter.util.Duration

trait NoStacktrace extends Exception {
  override def fillInStackTrace = this
  // specs expects non-empty stacktrace array
  this.setStackTrace(Array(new StackTraceElement("com.twitter.finagle", "NoStacktrace", null, -1)))
}

// Request failures (eg. for request behavior changing brokers.)
class RequestException(cause: Throwable) extends Exception(cause) with NoStacktrace {
  def this() = this(null)
  override def getStackTrace = if (cause != null) cause.getStackTrace else super.getStackTrace
}

trait TimeoutException { self: Exception =>
  val serviceName: String
  protected val timeout: Duration
  protected val explanation: String

  override def getMessage = "exceeded %s while %s (%s)".format(timeout, explanation, serviceName)
}

class RequestTimeoutException(
  val serviceName: String,
  protected val timeout: Duration,
  protected val explanation: String
) extends RequestException with TimeoutException
class IndividualRequestTimeoutException(serviceName: String, timeout: Duration)
  extends RequestTimeoutException(
    serviceName,
    timeout,
    "waiting for a response for an individual request, excluding retries")
class GlobalRequestTimeoutException(serviceName: String, timeout: Duration)
  extends RequestTimeoutException(
    serviceName,
    timeout,
    "waiting for a response for the request, including retries (if applicable)")

class RetryFailureException(cause: Throwable)        extends RequestException(cause)
class CancelledRequestException                      extends RequestException
class TooManyWaitersException                        extends RequestException
class CancelledConnectionException                   extends RequestException
class NoBrokersAvailableException                    extends RequestException
class ReplyCastException                             extends RequestException

class NotServableException          extends RequestException
class NotShardableException         extends NotServableException
class ShardNotAvailableException    extends NotServableException

// Channel exceptions are failures on the channels themselves.
class ChannelException            (underlying: Throwable) extends Exception(underlying)
class ConnectionFailedException   (underlying: Throwable) extends ChannelException(underlying) with NoStacktrace
class ChannelClosedException      (underlying: Throwable) extends ChannelException(underlying) with NoStacktrace {
  def this() = this(null)
}
class SpuriousMessageException    (underlying: Throwable) extends ChannelException(underlying)
class IllegalMessageException     (underlying: Throwable) extends ChannelException(underlying)
class WriteTimedOutException extends ChannelException(null)
class InconsistentStateException extends ChannelException(null)
case class UnknownChannelException(underlying: Throwable) extends ChannelException(underlying)
case class WriteException (underlying: Throwable) extends ChannelException(underlying) with NoStacktrace {
  override def fillInStackTrace = this
  override def getStackTrace = underlying.getStackTrace
}
<<<<<<< HEAD
case class SslHandshakeException  (underlying: Throwable)       extends ChannelException(underlying)
case class SslHostVerificationException(principal: String)      extends ChannelException(null)
case class RefusedByRateLimiter()                               extends ChannelException(null)
=======
case class SslHandshakeException  (underlying: Throwable)              extends ChannelException(underlying)
case class SslHostVerificationException(principal: String)             extends ChannelException(null)
case class ConnectionRefusedException()                                extends ChannelException(null)
>>>>>>> 8fb80cf4


object ChannelException {
  def apply(cause: Throwable) = {
    cause match {
      case exc: ChannelException => exc
      case _: java.net.ConnectException                    => new ConnectionFailedException(cause)
      case _: java.nio.channels.UnresolvedAddressException => new ConnectionFailedException(cause)
      case _: java.nio.channels.ClosedChannelException     => new ChannelClosedException(cause)
      case e: java.io.IOException
        if "Connection reset by peer" == e.getMessage      => new ChannelClosedException(cause)
      case e                                               => new UnknownChannelException(cause)
    }
  }
}

// Service layer errors.
class ServiceException                                         extends Exception
class ServiceClosedException                                   extends ServiceException
class ServiceNotAvailableException                             extends ServiceException
class ServiceTimeoutException(
    val serviceName: String,
    protected val timeout: Duration)
    extends ServiceException
    with TimeoutException {
  protected val explanation =
    "creating a service/connection or reserving a service/connection from the service/connection pool"
}

// Subclass this for application exceptions
class ApplicationException extends Exception

// API misuse errors.
class ApiException                         extends Exception
class TooManyConcurrentRequestsException   extends ApiException
class InvalidPipelineException             extends ApiException
class NotYetConnectedException             extends ApiException

class CodecException(description: String) extends Exception(description)

// Channel buffer usage errors.
class ChannelBufferUsageException(description: String) extends Exception(description)<|MERGE_RESOLUTION|>--- conflicted
+++ resolved
@@ -64,15 +64,10 @@
   override def fillInStackTrace = this
   override def getStackTrace = underlying.getStackTrace
 }
-<<<<<<< HEAD
 case class SslHandshakeException  (underlying: Throwable)       extends ChannelException(underlying)
 case class SslHostVerificationException(principal: String)      extends ChannelException(null)
 case class RefusedByRateLimiter()                               extends ChannelException(null)
-=======
-case class SslHandshakeException  (underlying: Throwable)              extends ChannelException(underlying)
-case class SslHostVerificationException(principal: String)             extends ChannelException(null)
-case class ConnectionRefusedException()                                extends ChannelException(null)
->>>>>>> 8fb80cf4
+case class ConnectionRefusedException()                         extends ChannelException(null)
 
 
 object ChannelException {
