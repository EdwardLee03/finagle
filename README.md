--- conflicted
+++ resolved
@@ -1228,40 +1228,8 @@
 
 [Top](#Top)
 
-<<<<<<< HEAD
 <a name="Revision History"></a>
 
-## Finagle Revision History
-
-This section describes changes to the Finagle library for the following releases:
-
-<a name="1.4.3 (2011-05-17)"></a>
-
-### 1.4.3 (2011-05-17)
-
-- *LoadBalancer*: weight support in load balancers, better stats exporting and rollup, fix a rebalancing bug, decrement queue counts on factory failures, to avoid potential imbalance scenarios if there is imbalance in connection failures
-- *memcache*: loosen type restrictions on passed-in builders, add TTL interface in the Java client
-- *tracing*: add support for binary key-value annotations
-- *streaming*: fix reconnect bug
-- *codec*: support codec _factories_. these produce codecs based on a configuration, allowing us to expose configured aspects of the builder and
-- *lifecycle*: allow stopping a timer in the timer thread itself. this allows for the last client to be killed by a client (eg. connection expiration) http: fix race conditions in HTTP connection manager which caused heavy connection contention, and ConnectionClosed failures for many requests under heavy load.
-- *health*: add health callback with high/low watermark support.
-- *stats*: a new StatsReceiver for science-common stats
-- *builder*: set child channel buffer sizes properly (for servers)
-
-<a name="1.2.3 (2011-03-18)"></a>
-
-### 1.2.3 (2011-03-18)
-
-- A faster memcache codec (joint work with Arya from profiling rooster usage)
-- Fix a bug in memcache decoding of big responses (due to Arya)
-- More exported pool & connection statistics
-- Fix a bug in the CachingPool wherein connection accounting broke
-- Speed up leastqueued loadbalancer strategy
-- finagle-serversets is now included in the open source distribution, instructions at https://github.com/twitter/finagle/blob/master/README.md
-
-[Top](#Top)
-
-=======
 See ChangeLog.
->>>>>>> 5320cdeb
+
+[Top](#Top)